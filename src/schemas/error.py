--- conflicted
+++ resolved
@@ -129,17 +129,14 @@
     ColumnTypeError: status.HTTP_422_UNPROCESSABLE_ENTITY,
     LayerNotFoundError: status.HTTP_404_NOT_FOUND,
     SQLError: status.HTTP_500_INTERNAL_SERVER_ERROR,
-<<<<<<< HEAD
     TimeoutError: status.HTTP_408_REQUEST_TIMEOUT,
     JobKilledError: status.HTTP_410_GONE,
     NoCRSError: status.HTTP_422_UNPROCESSABLE_ENTITY,
     DataOutCRSBoundsError: status.HTTP_422_UNPROCESSABLE_ENTITY,
     Ogr2OgrError: status.HTTP_500_INTERNAL_SERVER_ERROR,
-=======
     RoutingEndpointError: status.HTTP_500_INTERNAL_SERVER_ERROR,
     R5EndpointError: status.HTTP_500_INTERNAL_SERVER_ERROR,
     R5IsochroneComputeError: status.HTTP_500_INTERNAL_SERVER_ERROR,
->>>>>>> b213520f
 }
 
 
